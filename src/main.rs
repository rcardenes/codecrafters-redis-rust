use std::env::{self, Args};
use std::string::ToString;
use anyhow::{bail, Error, Result};
use itertools::Itertools;
use tokio::io::{AsyncBufReadExt, AsyncReadExt, AsyncWriteExt, BufReader};
use tokio::net::{TcpListener, TcpStream};

use redis_starter_rust::config::Configuration;
use redis_starter_rust::rdb::Rdb;
use redis_starter_rust::TcpReader;
<<<<<<< HEAD
use redis_starter_rust::server::{self, RedisServer};
=======
use redis_starter_rust::types::RedisType;

const HELP_LINES: [&str; 5] = [
    "CONFIG <subcommand> [<arg> [value] [opt] ...]. Subcommands are:",
    "GET <pattern>",
    "    Return parameters matching the glob-like <pattern> and their values.",
    "HELP",
    "    Prints this help."
];

#[derive(Clone)]
struct RedisServer {
    store: Arc<RwLock<HashMap<String, RedisType>>>,
    expiry: Arc<RwLock<HashMap<String, SystemTime>>>,
    config: Arc<RwLock<Configuration>>,
}

impl RedisServer {
    fn new(config: Configuration) -> Self {
        Self {
            store: Arc::new(RwLock::new(HashMap::new())),
            expiry: Arc::new(RwLock::new(HashMap::new())),
            config: Arc::new(RwLock::new(config)),
        }
    }

    async fn write(&mut self, key: &str, value: RedisType, expire_at: Option<SystemTime>) {
        let key = String::from(key);
        {
            let mut lock = self.expiry.write().await;
            if let Some(instant) = expire_at {
                lock.insert(key.clone(), instant);
            } else {
                lock.remove(&key);
            }
        }
        self.store.write().await.insert(key, value);
    }

    async fn try_expire(&self, key: &str, expiry_hash: &mut RwLockWriteGuard<'_, HashMap<String, SystemTime>>) -> bool {
        {
            if let Some(expiry) = expiry_hash.get(key) {
                if SystemTime::now() >= *expiry {
                    if let Ok(mut guard) = self.store.try_write() {
                        guard.remove(key);
                        expiry_hash.remove(key);
                    }
                    return true
                }
            }
        }

        false
    }

    async fn get(&self, key: &str) -> Option<RedisType> {
        {
            if self.try_expire(key, &mut self.expiry.write().await).await {
                // Shortcut return, as we just removed the key
                return None;
            }
        }

        self.store.read().await.get(key).map(|ref_val| ref_val.clone())
    }

    async fn handle_set(&mut self, stream: &mut TcpReader, args: &[&str]) -> Result<()> {
        let now = SystemTime::now();
        match args.len() {
            2 | 4 => {
                let duration = if args.len() == 4 {
                    if args[2].to_ascii_lowercase() == "px" {
                        Some(Duration::from_millis(args[3]
                            .parse::<u64>()
                            .map_err(|_| Error::msg("value is not an integer or out of range"))?
                        ))
                    } else {
                        bail!("syntax error")
                    }
                } else {
                    None
                };
                let name = String::from(args[0]);
                let expiry = if let Some(dur) = duration { now.checked_add(dur) } else { None};
                self.write(&name, RedisType::String(args[1].into()), expiry).await;

                write_ok(stream).await
            }
            _ => bail!("wrong number of arguments for 'set' command")
        }
    }

    async fn handle_get(&self, stream: &mut TcpReader, args: &[&str]) -> Result<()> {
        match args.len() {
            1 => {
                match self.get(args[0]).await {
                    Some(RedisType::String(string)) => {
                        write_string(stream, &string).await
                    }
                    Some(RedisType::Int(number)) => {
                        write_integer(stream, number).await
                    }
                    Some(RedisType::Array(_)) => {
                        write_wrongtype(stream).await
                    }
                    None => write_nil(stream).await
                }
            },
            _ => bail!("wrong number of arguments for 'get' command")
        }
    }

    async fn handle_config_get(&self, stream: &mut TcpReader, args: &[&str]) -> Result<()> {
        match args.len() {
            0 => {
                bail!("wrong number of arguments for 'config|get' command")
            }
            _ => {
                let mut values = vec![];
                for arg in args.iter().map(|arg| arg.to_lowercase()) {
                    if let Some(value) = self.config.read().await.get(&arg) {
                        values.push(RedisType::String(arg));
                        values.push(RedisType::String(value.clone()));
                    }
                }

                RedisType::Array(values).write(stream).await
            }
        }
    }

    async fn handle_config_help(&self, stream: &mut TcpReader, args: &[&str]) -> Result<()> {
        match args.len() {
            0 => {
                write_array_size(stream, HELP_LINES.len()).await?;
                for arg in HELP_LINES {
                    write_simple_string(stream, arg).await?;
                }
            }
            _ => {
                bail!("wrong number of arguments for 'config|help' command")
            }
        }
        Ok(())
    }

    async fn handle_config(&self, stream: &mut TcpReader, args: &[&str]) -> Result<()> {
        if args.len() == 0 {
            bail!("wrong number of arguments for 'config' command")
        }
        match args[0].to_lowercase().as_str() {
            "get" => self.handle_config_get(stream, &args[1..]).await?,
            "help" => self.handle_config_help(stream, &args[1..]).await?,
            _ => {
                bail!("unknown subcommand '{}'. Try CONFIG HELP", args[0])
            }
        }
        Ok(())
    }

    async fn handle_keys(&self, stream: &mut TcpReader, args: &[&str]) -> Result<()> {
        if args.len() != 1 {
            bail!("wrong number of arguments for 'keys' command")
        }
        match args[0] {
            "*" => {
                let store = self.store.read().await;
                let mut acc = vec![];

                {
                    let mut expiry = self.expiry.write().await;
                    for key in store.keys() {
                        if !self.try_expire(key, &mut expiry).await {
                            acc.push(key);
                        }
                    }
                }

                write_array_size(stream, acc.len()).await?;
                for key in acc {
                    write_string(stream, key).await?;
                }
            }
            other => {
                if other.contains("*") {
                    bail!("general pattern matching unsupported")
                }

                let mut acc = vec![];
                if self.store.read().await.contains_key(other) {
                    acc.push(RedisType::String(other.into()));
                }
                RedisType::Array(acc).write(stream).await?;
            }
        }
        Ok(())
    }

    async fn handle_info(&self, stream: &mut TcpReader, args: &[&str]) -> Result<()> {
        let config = self.config.read().await;

        let info = if args.len() == 0 {
            info::all_info(&config) + "\r\n"
        } else {
            let section = args
                .iter()
                .map(|s| s.to_lowercase())
                .unique()
                .map(|s| info::info_on(&config, &s))
                .join("\r\n");
>>>>>>> 8889c244


async fn get_string(stream: &mut TcpReader) -> Result<Option<String>> {
    let mut buf = String::new();
    let read_chars = stream.read_line(&mut buf).await?;

    if read_chars == 0 {
        Ok(None)
    } else {
        Ok(Some((&buf[0..read_chars -2]).to_string()))
    }
}

type Command = Vec<String>;

async fn read_bulk_string(stream: &mut TcpReader) -> Result<Option<String>> {
    fn format_error<'a>(chr: char) -> String {
        format!("Protocol error: expected '$', got '{}'", chr)
    }

    if let Some(size_string) = get_string(stream).await? {
        if size_string.len() == 0 {
            bail!(format_error(' '))
        } else if !size_string.starts_with("$") {
            bail!(format_error(size_string.chars().next().unwrap()))
        } else {
            let string_size = size_string[1..].parse::<usize>()
                .map_err(|_| Error::msg("Protocol error: invalid bulk length"))?;
            let mut buf: Vec<u8> = vec![0; string_size + 2];
            stream.read_exact(buf.as_mut_slice()).await?;
            let bulk_string = String::from_utf8_lossy(&buf[..string_size]).to_string();
            Ok(Some(bulk_string))
        }
    } else {
        Ok(None)
    }
}

async fn read_command(stream: &mut TcpReader) -> Result<Option<Command>> {
    if let Some(text) = get_string(stream).await? {
        if text.starts_with("*") {
            let chunks = text[1..].parse::<usize>()
                .map_err(|_| Error::msg("Protocol error: invalid multibulk length"))?;
            let mut cmd = Command::new();
            for _ in 0..chunks {
                if let Some(cmd_part) = read_bulk_string(stream).await? {
                    cmd.push(cmd_part);
                } else {
                    return Ok(None)
                }
            }
            Ok(Some(cmd))
        } else {
            Ok(Some(text.split_whitespace().map(|s| s.to_string()).collect()))
        }
    } else {
        Ok(None)
    }
}

async fn send_error_message(stream: &mut TcpReader, msg: &str) {
    let msg = format!("-ERR {}\r\n", msg);
    let _ = stream.write(msg.as_bytes()).await;
}

async fn handle_events(mut server: RedisServer, stream: TcpStream) {
    let addr = stream.local_addr().unwrap();
    eprintln!("Handling events from {addr}");
    let mut stream = BufReader::new(stream);
    loop {
        match read_command(&mut stream).await {
            Ok(cnt) => match cnt {
                Some(cmd) => {
                    let strs = cmd.iter().map(|s| s.as_str()).collect::<Vec<_>>();
                    if let Err(error) = server.dispatch(&mut stream, strs.as_slice()).await {
                        send_error_message(&mut stream, &error.to_string()).await;
                    }
                }
                None => {}
            },
            Err(error) => {
                send_error_message(&mut stream, &error.to_string()).await;
                break;
            }
        }
    }
}

fn parse_arguments(mut args: Args) -> Result<Vec<(String, String)>> {
    let mut pairs = vec![];
    let _ = args.next(); // Discard the 1st argument (binary path)
    while let Some(arg) = args.next() {
        if arg.starts_with("--") {
            if arg == "--replicaof" {
                if let Some(address) = args.next() {
                    let split_address = address.split_whitespace().collect_vec();

                    if split_address.len() != 2 {
                        bail!("--replicaof: Expect a single argument '<host> <port>'")
                    }

                    pairs.push((String::from("replicaof"),
                                format!("{}:{}", split_address[0], split_address[1])));
                } else {
                    bail!("--replicaof: Expected an argument")
                }
            } else if let Some(value) = args.next() {
                pairs.push(((&arg[2..]).to_string(), value));
            } else {
                bail!("No value for option {}", arg)
            }
        }
    }
    Ok(pairs)
}

#[tokio::main]
async fn main() -> Result<()> {
    server::init_static_data();
    let mut config = Configuration::default();
    config.bulk_update(parse_arguments(env::args())?)?;
    let db_path = config.get_database_path();

    let listener = TcpListener::bind(config.get_binding_address()?).await?;
    let mut server = RedisServer::new(config);

    if let Ok(db_path) = db_path {
        if let Ok(mut rdb) = Rdb::open(db_path.as_path()).await {
            while let Some(entry) = rdb.read_next_entry().await? {
                server.write(&entry.key, entry.value, entry.expires).await;
            }
        } else {
            eprintln!("Couldn't open database at {}", db_path.to_string_lossy());
        }
    }

    loop {
        let (stream, addr) = listener.accept().await?;
        eprintln!("Accepted connection from: {}", addr);
        let server = server.clone();
        tokio::spawn(async move {
            handle_events(server, stream).await;
        });
    };
}<|MERGE_RESOLUTION|>--- conflicted
+++ resolved
@@ -8,221 +8,7 @@
 use redis_starter_rust::config::Configuration;
 use redis_starter_rust::rdb::Rdb;
 use redis_starter_rust::TcpReader;
-<<<<<<< HEAD
 use redis_starter_rust::server::{self, RedisServer};
-=======
-use redis_starter_rust::types::RedisType;
-
-const HELP_LINES: [&str; 5] = [
-    "CONFIG <subcommand> [<arg> [value] [opt] ...]. Subcommands are:",
-    "GET <pattern>",
-    "    Return parameters matching the glob-like <pattern> and their values.",
-    "HELP",
-    "    Prints this help."
-];
-
-#[derive(Clone)]
-struct RedisServer {
-    store: Arc<RwLock<HashMap<String, RedisType>>>,
-    expiry: Arc<RwLock<HashMap<String, SystemTime>>>,
-    config: Arc<RwLock<Configuration>>,
-}
-
-impl RedisServer {
-    fn new(config: Configuration) -> Self {
-        Self {
-            store: Arc::new(RwLock::new(HashMap::new())),
-            expiry: Arc::new(RwLock::new(HashMap::new())),
-            config: Arc::new(RwLock::new(config)),
-        }
-    }
-
-    async fn write(&mut self, key: &str, value: RedisType, expire_at: Option<SystemTime>) {
-        let key = String::from(key);
-        {
-            let mut lock = self.expiry.write().await;
-            if let Some(instant) = expire_at {
-                lock.insert(key.clone(), instant);
-            } else {
-                lock.remove(&key);
-            }
-        }
-        self.store.write().await.insert(key, value);
-    }
-
-    async fn try_expire(&self, key: &str, expiry_hash: &mut RwLockWriteGuard<'_, HashMap<String, SystemTime>>) -> bool {
-        {
-            if let Some(expiry) = expiry_hash.get(key) {
-                if SystemTime::now() >= *expiry {
-                    if let Ok(mut guard) = self.store.try_write() {
-                        guard.remove(key);
-                        expiry_hash.remove(key);
-                    }
-                    return true
-                }
-            }
-        }
-
-        false
-    }
-
-    async fn get(&self, key: &str) -> Option<RedisType> {
-        {
-            if self.try_expire(key, &mut self.expiry.write().await).await {
-                // Shortcut return, as we just removed the key
-                return None;
-            }
-        }
-
-        self.store.read().await.get(key).map(|ref_val| ref_val.clone())
-    }
-
-    async fn handle_set(&mut self, stream: &mut TcpReader, args: &[&str]) -> Result<()> {
-        let now = SystemTime::now();
-        match args.len() {
-            2 | 4 => {
-                let duration = if args.len() == 4 {
-                    if args[2].to_ascii_lowercase() == "px" {
-                        Some(Duration::from_millis(args[3]
-                            .parse::<u64>()
-                            .map_err(|_| Error::msg("value is not an integer or out of range"))?
-                        ))
-                    } else {
-                        bail!("syntax error")
-                    }
-                } else {
-                    None
-                };
-                let name = String::from(args[0]);
-                let expiry = if let Some(dur) = duration { now.checked_add(dur) } else { None};
-                self.write(&name, RedisType::String(args[1].into()), expiry).await;
-
-                write_ok(stream).await
-            }
-            _ => bail!("wrong number of arguments for 'set' command")
-        }
-    }
-
-    async fn handle_get(&self, stream: &mut TcpReader, args: &[&str]) -> Result<()> {
-        match args.len() {
-            1 => {
-                match self.get(args[0]).await {
-                    Some(RedisType::String(string)) => {
-                        write_string(stream, &string).await
-                    }
-                    Some(RedisType::Int(number)) => {
-                        write_integer(stream, number).await
-                    }
-                    Some(RedisType::Array(_)) => {
-                        write_wrongtype(stream).await
-                    }
-                    None => write_nil(stream).await
-                }
-            },
-            _ => bail!("wrong number of arguments for 'get' command")
-        }
-    }
-
-    async fn handle_config_get(&self, stream: &mut TcpReader, args: &[&str]) -> Result<()> {
-        match args.len() {
-            0 => {
-                bail!("wrong number of arguments for 'config|get' command")
-            }
-            _ => {
-                let mut values = vec![];
-                for arg in args.iter().map(|arg| arg.to_lowercase()) {
-                    if let Some(value) = self.config.read().await.get(&arg) {
-                        values.push(RedisType::String(arg));
-                        values.push(RedisType::String(value.clone()));
-                    }
-                }
-
-                RedisType::Array(values).write(stream).await
-            }
-        }
-    }
-
-    async fn handle_config_help(&self, stream: &mut TcpReader, args: &[&str]) -> Result<()> {
-        match args.len() {
-            0 => {
-                write_array_size(stream, HELP_LINES.len()).await?;
-                for arg in HELP_LINES {
-                    write_simple_string(stream, arg).await?;
-                }
-            }
-            _ => {
-                bail!("wrong number of arguments for 'config|help' command")
-            }
-        }
-        Ok(())
-    }
-
-    async fn handle_config(&self, stream: &mut TcpReader, args: &[&str]) -> Result<()> {
-        if args.len() == 0 {
-            bail!("wrong number of arguments for 'config' command")
-        }
-        match args[0].to_lowercase().as_str() {
-            "get" => self.handle_config_get(stream, &args[1..]).await?,
-            "help" => self.handle_config_help(stream, &args[1..]).await?,
-            _ => {
-                bail!("unknown subcommand '{}'. Try CONFIG HELP", args[0])
-            }
-        }
-        Ok(())
-    }
-
-    async fn handle_keys(&self, stream: &mut TcpReader, args: &[&str]) -> Result<()> {
-        if args.len() != 1 {
-            bail!("wrong number of arguments for 'keys' command")
-        }
-        match args[0] {
-            "*" => {
-                let store = self.store.read().await;
-                let mut acc = vec![];
-
-                {
-                    let mut expiry = self.expiry.write().await;
-                    for key in store.keys() {
-                        if !self.try_expire(key, &mut expiry).await {
-                            acc.push(key);
-                        }
-                    }
-                }
-
-                write_array_size(stream, acc.len()).await?;
-                for key in acc {
-                    write_string(stream, key).await?;
-                }
-            }
-            other => {
-                if other.contains("*") {
-                    bail!("general pattern matching unsupported")
-                }
-
-                let mut acc = vec![];
-                if self.store.read().await.contains_key(other) {
-                    acc.push(RedisType::String(other.into()));
-                }
-                RedisType::Array(acc).write(stream).await?;
-            }
-        }
-        Ok(())
-    }
-
-    async fn handle_info(&self, stream: &mut TcpReader, args: &[&str]) -> Result<()> {
-        let config = self.config.read().await;
-
-        let info = if args.len() == 0 {
-            info::all_info(&config) + "\r\n"
-        } else {
-            let section = args
-                .iter()
-                .map(|s| s.to_lowercase())
-                .unique()
-                .map(|s| info::info_on(&config, &s))
-                .join("\r\n");
->>>>>>> 8889c244
-
 
 async fn get_string(stream: &mut TcpReader) -> Result<Option<String>> {
     let mut buf = String::new();
